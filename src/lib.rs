--- conflicted
+++ resolved
@@ -2,9 +2,4 @@
 pub mod frost;
 pub mod ipc;
 pub mod capnp_gen;
-<<<<<<< HEAD
-pub mod wallet;
-mod rpc;
-=======
 pub mod chilldkg;
->>>>>>> 22e0e76c
