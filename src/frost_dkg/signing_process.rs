use crate::common::errors::{FrostWalletError, Result};
use crate::common::types::{IpcMessage, Participant, SigningMessage, ThresholdConfig};
use crate::frost_dkg::frost::{FrostCoordinator, FrostParticipant};
use crate::ipc::{IpcServer, IpcClient, ProcessCoordinator};
use frost_secp256k1::{
    Identifier,
    Signature, SigningPackage,
    keys::{KeyPackage, PublicKeyPackage},
    round1::{SigningCommitments, SigningNonces},
    round2::SignatureShare,
};
use std::collections::{BTreeMap, HashMap};
use std::path::PathBuf;
use std::time::{Duration, Instant};
use tokio::time::{sleep, timeout};
use std::net::{IpAddr, Ipv4Addr, SocketAddr};
use log::{debug, info, warn, error};

/// Timeout for signing operations in seconds
const SIGNING_TIMEOUT_SECONDS: u64 = 30;

#[derive(Debug, PartialEq)]
enum SigningRoundState {
    WaitingForParticipants,
    Round1,
    Round2,
    Complete,
}

/// Coordinator process controller - manages network communication for signing
pub struct CoordinatorController {
    coordinator_id: Identifier,
    config: ThresholdConfig,
<<<<<<< HEAD
    /// FROST coordinator
    pub(crate) coordinator: FrostCoordinator,
    /// Process coordinator
=======
    coordinator: FrostCoordinator,
>>>>>>> 5d2e67cd
    processes: ProcessCoordinator,
    ipc_server: Option<IpcServer>,
    ipc_clients: HashMap<Identifier, IpcClient>,
    binary_path: Option<PathBuf>,
    pub_key_package: Option<PublicKeyPackage>,
    server_addr: SocketAddr,
    round_state: SigningRoundState,
}

impl CoordinatorController {
    pub fn new(coordinator_id: Identifier, config: ThresholdConfig, port: u16) -> Self {
        let coordinator = FrostCoordinator::new(config.clone());
        let processes = ProcessCoordinator::new();
        let server_addr = SocketAddr::new(IpAddr::V4(Ipv4Addr::LOCALHOST), port);

        Self {
            coordinator_id,
            config,
            coordinator,
            processes,
            ipc_server: None,
            ipc_clients: HashMap::new(),
            binary_path: None,
            pub_key_package: None,
            server_addr,
            round_state: SigningRoundState::WaitingForParticipants,
        }
    }

    pub fn set_binary_path(&mut self, path: PathBuf) {
        self.binary_path = Some(path);
    }

    pub fn server_addr(&self) -> SocketAddr {
        self.server_addr
    }

    pub fn set_public_key_package(&mut self, pub_key_package: PublicKeyPackage) -> Result<()> {
        self.pub_key_package = Some(pub_key_package.clone());
        self.coordinator.set_public_key_package(pub_key_package);
        Ok(())
    }

    pub async fn start_server(&mut self) -> Result<()> {
        let server = IpcServer::new_localhost(self.coordinator_id, self.server_addr.port()).await?;
        server.start().await?;
        self.ipc_server = Some(server);
        Ok(())
    }

    pub async fn connect_to_participant(&mut self, participant_id: Identifier, addr: SocketAddr) -> Result<()> {
        let mut client = IpcClient::new(self.coordinator_id, participant_id);
        client.connect(addr).await?;
        self.coordinator.add_participant(Participant::new(participant_id));
        self.ipc_clients.insert(participant_id, client);
        Ok(())
    }

    pub async fn spawn_participant(&mut self, participant_id: Identifier, args: Vec<String>) -> Result<()> {
        let binary_path = self.binary_path.clone()
            .ok_or_else(|| FrostWalletError::InvalidState("Binary path not set".to_string()))?;
        let mut process = crate::ipc::process::ParticipantProcess::new(participant_id, binary_path);
        process.spawn(args).await?;
        self.processes.add_process(process);
        sleep(Duration::from_millis(500)).await;
        Ok(())
    }

    pub async fn coordinate_signing(&mut self, message: Vec<u8>, signers: Vec<Identifier>) -> Result<Signature> {
        info!("Starting signing protocol as coordinator with {} signers", signers.len());

        // Verify we have enough signers
        if signers.len() < self.config.threshold as usize {
            return Err(FrostWalletError::NotEnoughSigners {
                required: self.config.threshold,
                provided: signers.len() as u16,
            });
        }

        // Wait for all signers to connect
        let start_time = Instant::now();
        while self.ipc_clients.len() < signers.len() {
            if start_time.elapsed() > Duration::from_secs(SIGNING_TIMEOUT_SECONDS) {
                return Err(FrostWalletError::TimeoutError(format!(
                    "Timeout waiting for participants to connect. Connected {}/{}",
                    self.ipc_clients.len(), signers.len()
                )));
            }
            sleep(Duration::from_millis(100)).await;
        }

        self.round_state = SigningRoundState::Round1;
        self.coordinator.start_signing(message.clone())?;

        // Broadcast start message
        self.broadcast_message(IpcMessage::Signing(SigningMessage::Start {
            message: message.clone(),
            signers: signers.clone(),
        })).await?;

        // Round 1: Collect commitments
        let commitments = self.run_round1(&signers).await?;
        debug!("Collected all commitments: {:?}", commitments.keys());

        // Round 2: Distribute signing package and collect shares
        let (signing_package, signature_shares) = self.run_round2(&signers).await?;
        debug!("Collected all signature shares: {:?}", signature_shares.keys());

        // Aggregate and finalize
        let signature = self.coordinator.aggregate_signature_shares(&signing_package, &signature_shares)?;
        info!("Signature aggregated successfully");

        // Verify signature
        if let Some(pub_key_package) = &self.pub_key_package {
            let verification_result = frost_secp256k1::VerifyingKey::verify(
                pub_key_package.verifying_key(),
                &message,
                &signature,
            );
            if verification_result.is_err() {
                return Err(FrostWalletError::VerificationError("Generated signature failed verification".to_string()));
            }
            debug!("Signature verified successfully");
        }

        // Send final signature to participants
        let serialized_signature = bincode::serialize(&signature)?;
        self.broadcast_message(IpcMessage::Signing(SigningMessage::FinalSignature {
            signature: serialized_signature,
        })).await?;

        self.round_state = SigningRoundState::Complete;
        self.coordinator.clear_signing_session();

        Ok(signature)
    }

    async fn run_round1(&mut self, signers: &[Identifier]) -> Result<BTreeMap<Identifier, SigningCommitments>> {
        info!("Coordinator: Starting Round 1");
        let expected_commitments = signers.len();
        let mut commitments_map = BTreeMap::new();
        let start_time = Instant::now();

<<<<<<< HEAD
        while commitments_map.len() < signers.len() {
            // println!("Waiting for commitments from other participants");
            if start_time.elapsed() > timeout_duration {
                return Err(FrostWalletError::TimeoutError(
                    "Timed out waiting for commitments".to_string()
                ));
=======
        while commitments_map.len() < expected_commitments {
            if start_time.elapsed() > Duration::from_secs(SIGNING_TIMEOUT_SECONDS) {
                return Err(FrostWalletError::TimeoutError(format!(
                    "Timed out waiting for commitments. Received {}/{}",
                    commitments_map.len(), expected_commitments
                )));
>>>>>>> 5d2e67cd
            }

            if let Some(server) = &mut self.ipc_server {
                match timeout(Duration::from_millis(100), server.receive()).await {
                    Ok(Ok((sender_id, message))) => {
                        debug!("Received message from {:?}: {:?}", sender_id, message);
                        if let IpcMessage::Signing(SigningMessage::Round1 { id, commitment }) = message {
                            if !signers.contains(&id) {
                                debug!("Ignoring commitment from non-signer: {:?}", id);
                                continue;
                            }
                            let deserialized_commitment: SigningCommitments = bincode::deserialize(&commitment)?;
                            self.coordinator.add_commitment(id, deserialized_commitment.clone())?;
                            commitments_map.insert(id, deserialized_commitment);
                            info!("Received commitment from {:?} ({}/{})", id, commitments_map.len(), expected_commitments);
                        }
                    },
                    Ok(Err(e)) => return Err(e),
                    Err(_) => {},
                }
            }
            sleep(Duration::from_millis(10)).await;
        }

        info!("Coordinator: Round 1 completed, received all commitments");
        self.round_state = SigningRoundState::Round2;
        Ok(commitments_map)
    }

    async fn run_round2(&mut self, signers: &[Identifier]) -> Result<(SigningPackage, BTreeMap<Identifier, SignatureShare>)> {
        info!("Coordinator: Starting Round 2");
        let signing_package = self.coordinator.create_signing_package(signers)?;
        let serialized_package = bincode::serialize(&signing_package)?;

        // Broadcast signing package
        self.broadcast_message(IpcMessage::Signing(SigningMessage::SigningPackage {
            package: serialized_package,
        })).await?;

        let expected_shares = signers.len();
        let mut signature_shares = BTreeMap::new();
        let start_time = Instant::now();

        while signature_shares.len() < expected_shares {
            if start_time.elapsed() > Duration::from_secs(SIGNING_TIMEOUT_SECONDS) {
                return Err(FrostWalletError::TimeoutError(format!(
                    "Timed out waiting for signature shares. Received {}/{}",
                    signature_shares.len(), expected_shares
                )));
            }

            if let Some(server) = &mut self.ipc_server {
                match timeout(Duration::from_millis(100), server.receive()).await {
                    Ok(Ok((sender_id, message))) => {
                        debug!("Received message from {:?}: {:?}", sender_id, message);
                        if let IpcMessage::Signing(SigningMessage::Round2 { id, signature_share }) = message {
                            if !signers.contains(&id) {
                                debug!("Ignoring signature share from non-signer: {:?}", id);
                                continue;
                            }
                            let deserialized_share: SignatureShare = bincode::deserialize(&signature_share)?;
                            signature_shares.insert(id, deserialized_share);
                            info!("Received signature share from {:?} ({}/{})", id, signature_shares.len(), expected_shares);
                        }
                    },
                    Ok(Err(e)) => return Err(e),
                    Err(_) => {},
                }
            }
            sleep(Duration::from_millis(10)).await;
        }

        info!("Coordinator: Round 2 completed, received all signature shares");
        Ok((signing_package, signature_shares))
    }

    async fn send_message(&self, participant_id: Identifier, message: IpcMessage) -> Result<()> {
        if let Some(client) = self.ipc_clients.get(&participant_id) {
            client.send(message).await?;
            Ok(())
        } else if let Some(server) = &self.ipc_server {
            server.send(participant_id, message).await
        } else {
            Err(FrostWalletError::IpcError(format!(
                "No connection to participant {:?}",
                participant_id
            )))
        }
    }

    async fn broadcast_message(&self, message: IpcMessage) -> Result<()> {
        if let Some(server) = &self.ipc_server {
            server.broadcast(message).await
        } else {
            for (id, client) in &self.ipc_clients {
                client.send(message.clone()).await?;
            }
            Ok(())
        }
    }

    pub async fn cleanup(&mut self) -> Result<()> {
        self.processes.terminate_all().await?;
        Ok(())
    }

    pub fn get_server_addr(&self) -> Option<SocketAddr> {
        self.ipc_server.as_ref().map(|server| server.socket_addr())
    }
}

impl Drop for CoordinatorController {
    fn drop(&mut self) {
        let _ = self.processes.terminate_all();
    }
}

pub struct SigningParticipant {
    local_id: Identifier,
    frost_participant: FrostParticipant,
    coordinator_client: Option<IpcClient>,
    current_message: Option<Vec<u8>>,
    current_signers: Vec<Identifier>,
    current_nonces: Option<SigningNonces>,
}

impl SigningParticipant {
    pub fn new(local_id: Identifier, key_package: KeyPackage, pub_key_package: PublicKeyPackage) -> Self {
        Self {
            local_id,
            frost_participant: FrostParticipant::new(local_id, key_package, pub_key_package),
            coordinator_client: None,
            current_message: None,
            current_signers: Vec::new(),
            current_nonces: None,
        }
    }

    pub async fn connect_to_coordinator(&mut self, coordinator_id: Identifier, addr: SocketAddr) -> Result<()> {
        let mut client = IpcClient::new(self.local_id, coordinator_id);
        client.connect(addr).await?;
        self.coordinator_client = Some(client);
        self.coordinator_client.as_ref().unwrap()
            .send(IpcMessage::Handshake(self.local_id)).await?;
        Ok(())
    }

    pub async fn run(&mut self) -> Result<()> {
        if self.coordinator_client.is_none() {
            return Err(FrostWalletError::InvalidState("Not connected to coordinator".to_string()));
        }

        info!("Participant {:?} starting", self.local_id);

        loop {
            let message = {
                let client = self.coordinator_client.as_mut().unwrap();
                match client.receive().await {
                    Ok(msg) => msg,
                    Err(e) => {
                        error!("Error receiving message: {:?}", e);
                        return Err(e);
                    }
                }
            };

            match message {
                IpcMessage::Signing(SigningMessage::Start { message, signers }) => {
                    info!("Received signing request for {} signers", signers.len());
                    debug!("Signers: {:?}", signers);

                    if !signers.contains(&self.local_id) {
                        debug!("I'm not a signer in this session, ignoring");
                        continue;
                    }

                    self.current_message = Some(message);
                    self.current_signers = signers;

                    debug!("Generating commitment");
                    let (commitment, nonces) = self.frost_participant.generate_commitment()?;
                    self.current_nonces = Some(nonces);

                    let serialized_commitment = bincode::serialize(&commitment)?;
                    debug!("Sending commitment to coordinator");
                    let client = self.coordinator_client.as_mut().unwrap();
                    client.send(IpcMessage::Signing(SigningMessage::Round1 {
                        id: self.local_id,
                        commitment: serialized_commitment,
                    })).await?;
                    debug!("Commitment sent successfully");
                },

                IpcMessage::Signing(SigningMessage::SigningPackage { package }) => {
                    info!("Received signing package from coordinator");
                    let signing_package: SigningPackage = bincode::deserialize(&package)?;

                    let nonces = self.current_nonces.as_ref()
                        .ok_or_else(|| FrostWalletError::InvalidState("No signing nonces available".to_string()))?;

                    debug!("Generating signature share");
                    let signature_share = self.frost_participant.generate_signature_share(nonces, &signing_package)?;

                    let serialized_share = bincode::serialize(&signature_share)?;
                    debug!("Sending signature share to coordinator");
                    let client = self.coordinator_client.as_mut().unwrap();
                    client.send(IpcMessage::Signing(SigningMessage::Round2 {
                        id: self.local_id,
                        signature_share: serialized_share,
                    })).await?;
                    debug!("Signature share sent successfully");

                    self.reset_signing_state();
                },

                IpcMessage::Signing(SigningMessage::FinalSignature { signature }) => {
                    info!("Received final signature from coordinator");
                },

                IpcMessage::Handshake(id) => {
                    debug!("Received handshake from {:?}", id);
                },

                _ => {
                    warn!("Unexpected message type: {:?}", message);
                }
            }
        }
    }

    fn reset_signing_state(&mut self) {
        self.current_message = None;
        self.current_signers.clear();
        self.current_nonces = None;
    }
}

impl Drop for SigningParticipant {
    fn drop(&mut self) {
        self.reset_signing_state();
    }
}

#[cfg(test)]
mod tests {
    use super::*;
    use crate::frost_dkg::chilldkg::DkgCoordinator;
    use frost_secp256k1::VerifyingKey;
    use frost_secp256k1::keys::IdentifierList;
    use rand_core::OsRng;
    use tempfile::tempdir;

    fn generate_test_key_packages(threshold: u16, total: u16) -> (BTreeMap<Identifier, KeyPackage>, PublicKeyPackage) {
        let (secret_shares, pub_key_package) = frost_secp256k1::keys::generate_with_dealer(
            total,
            threshold,
            IdentifierList::Default,
            &mut OsRng,
        ).expect("Failed to generate key packages");

        let key_packages: BTreeMap<_, _> = secret_shares.into_iter()
            .map(|(id, ss)| {
                let key_package = KeyPackage::try_from(ss)
                    .map_err(|e| FrostWalletError::FrostError("Failed to convert to KeyPackage".to_string()))
                    .unwrap();
                (id, key_package)
            })
            .collect();

        (key_packages, pub_key_package)
    }

    #[tokio::test]
    async fn test_signing_coordinator_architecture() {
        let _ = env_logger::builder().is_test(true).try_init();

        let (key_packages, pub_key_package) = generate_test_key_packages(2, 3);
        let coordinator_id = Identifier::try_from(1u16).unwrap();
        let participant1_id = Identifier::try_from(2u16).unwrap();
        let participant2_id = Identifier::try_from(3u16).unwrap();
        let coordinator_port = 36000;

        let config = ThresholdConfig::new(2, 3);
        let mut coordinator = CoordinatorController::new(coordinator_id, config.clone(), coordinator_port);
        coordinator.set_public_key_package(pub_key_package.clone()).unwrap();

        coordinator.start_server().await.unwrap();
        let coordinator_addr = coordinator.get_server_addr().unwrap();
        println!("Coordinator server started at {:?}", coordinator_addr);

        let mut participant1 = SigningParticipant::new(
            participant1_id,
            key_packages.get(&participant1_id).unwrap().clone(),
            pub_key_package.clone(),
        );
        participant1.connect_to_coordinator(coordinator_id, coordinator_addr).await.unwrap();
        println!("Participant 1 connected to coordinator");

        let mut participant2 = SigningParticipant::new(
            participant2_id,
            key_packages.get(&participant2_id).unwrap().clone(),
            pub_key_package.clone(),
        );
        participant2.connect_to_coordinator(coordinator_id, coordinator_addr).await.unwrap();
        println!("Participant 2 connected to coordinator");

        sleep(Duration::from_millis(200)).await;

        coordinator.connect_to_participant(participant1_id, coordinator_addr).await.unwrap();
        coordinator.connect_to_participant(participant2_id, coordinator_addr).await.unwrap();

        sleep(Duration::from_millis(500)).await;
        println!("All connections established");

        let p1_handle = tokio::spawn(async move {
            participant1.run().await
        });
        let p2_handle = tokio::spawn(async move {
            participant2.run().await
        });

        sleep(Duration::from_millis(500)).await;
        println!("Participants started, beginning signing process");

        let message = b"Test message with coordinator architecture".to_vec();
        let signers = vec![participant1_id, participant2_id];

        let signature = coordinator.coordinate_signing(message.clone(), signers).await.unwrap();
        println!("Signing completed, verifying signature");

        let verification_result = VerifyingKey::verify(
            pub_key_package.verifying_key(),
            &message,
            &signature,
        );
        assert!(verification_result.is_ok(), "Signature verification failed");

        println!("Signature verified successfully!");
        p1_handle.abort();
        p2_handle.abort();
        coordinator.cleanup().await.unwrap();
    }
}<|MERGE_RESOLUTION|>--- conflicted
+++ resolved
@@ -31,13 +31,7 @@
 pub struct CoordinatorController {
     coordinator_id: Identifier,
     config: ThresholdConfig,
-<<<<<<< HEAD
-    /// FROST coordinator
-    pub(crate) coordinator: FrostCoordinator,
-    /// Process coordinator
-=======
     coordinator: FrostCoordinator,
->>>>>>> 5d2e67cd
     processes: ProcessCoordinator,
     ipc_server: Option<IpcServer>,
     ipc_clients: HashMap<Identifier, IpcClient>,
@@ -181,21 +175,12 @@
         let mut commitments_map = BTreeMap::new();
         let start_time = Instant::now();
 
-<<<<<<< HEAD
-        while commitments_map.len() < signers.len() {
-            // println!("Waiting for commitments from other participants");
-            if start_time.elapsed() > timeout_duration {
-                return Err(FrostWalletError::TimeoutError(
-                    "Timed out waiting for commitments".to_string()
-                ));
-=======
         while commitments_map.len() < expected_commitments {
             if start_time.elapsed() > Duration::from_secs(SIGNING_TIMEOUT_SECONDS) {
                 return Err(FrostWalletError::TimeoutError(format!(
                     "Timed out waiting for commitments. Received {}/{}",
                     commitments_map.len(), expected_commitments
                 )));
->>>>>>> 5d2e67cd
             }
 
             if let Some(server) = &mut self.ipc_server {
