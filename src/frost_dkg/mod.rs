pub mod frost;
pub mod chilldkg;
pub mod dkg_process;
<<<<<<< HEAD
pub(crate) mod signing_process;
=======
pub mod signing_process;
>>>>>>> 5d2e67cd
<|MERGE_RESOLUTION|>--- conflicted
+++ resolved
@@ -1,8 +1,4 @@
 pub mod frost;
 pub mod chilldkg;
 pub mod dkg_process;
-<<<<<<< HEAD
-pub(crate) mod signing_process;
-=======
-pub mod signing_process;
->>>>>>> 5d2e67cd
+pub mod signing_process;